<?php

/*
 * This file is part of the Sonata Project package.
 *
 * (c) Thomas Rabaix <thomas.rabaix@sonata-project.org>
 *
 * For the full copyright and license information, please view the LICENSE
 * file that was distributed with this source code.
 */

namespace Sonata\EasyExtendsBundle\Command;

use Sonata\EasyExtendsBundle\Bundle\BundleMetadata;
use Symfony\Bundle\FrameworkBundle\Command\ContainerAwareCommand;
use Symfony\Component\Console\Input\InputArgument;
use Symfony\Component\Console\Input\InputInterface;
use Symfony\Component\Console\Input\InputOption;
use Symfony\Component\Console\Output\OutputInterface;
use Symfony\Component\HttpKernel\Bundle\BundleInterface;

/**
 * Generate Application entities from bundle entities.
 *
 * @author Thomas Rabaix <thomas.rabaix@sonata-project.org>
 */
class GenerateCommand extends ContainerAwareCommand
{
    /**
     * {@inheritdoc}
     */
    protected function configure(): void
    {
        $this
            ->setName('sonata:easy-extends:generate')
            ->setHelp(<<<'EOT'
The <info>easy-extends:generate:entities</info> command generating a valid bundle structure from a Vendor Bundle.

  <info>ie: ./app/console sonata:easy-extends:generate SonataUserBundle</info>
EOT
            );

        $this->setDescription('Create entities used by Sonata\'s bundles');

        $this->addArgument('bundle', InputArgument::IS_ARRAY, 'The bundle name to "easy-extends"');
        $this->addOption(
            'dest',
            'd',
            InputOption::VALUE_OPTIONAL,
            'The base folder where the Application will be created',
            false
        );
        $this->addOption('namespace', 'ns', InputOption::VALUE_OPTIONAL, 'The namespace for the classes', false);
    }

    /**
     * {@inheritdoc}
     */
    protected function execute(InputInterface $input, OutputInterface $output): void
    {
        $destOption = $input->getOption('dest');
        if ($destOption) {
            $dest = realpath($destOption);
            if (false === $dest) {
                throw new \RuntimeException(sprintf(
                    'The provided destination folder \'%s\' does not exist!',
                    $destOption
                ));
            }
        } else {
            $dest = $this->getContainer()->get('kernel')->getRootDir();
        }

        $namespace = $input->getOption('namespace');
        if ($namespace) {
            if (!preg_match('/^(?:(?:[[:alnum:]]+|:vendor)\\\\?)+$/', $namespace)) {
                throw new \InvalidArgumentException(
                    'The provided namespace \'%s\' is not a valid namespace!',
                    $namespace
                );
            }
        } else {
            $namespace = 'Application\:vendor';
        }

<<<<<<< HEAD
        $configuration = array(
            'application_dir' => sprintf(
                '%s%s%s',
                $dest,
                DIRECTORY_SEPARATOR,
                str_replace('\\', DIRECTORY_SEPARATOR, $namespace)
            ),
=======
        $configuration = [
            'application_dir' => sprintf('%s%s%s', $dest, DIRECTORY_SEPARATOR, str_replace('\\', DIRECTORY_SEPARATOR, $namespace)),
>>>>>>> f2aab75e
            'namespace' => $namespace,
        ];

        $bundleNames = $input->getArgument('bundle');

        if (empty($bundleNames)) {
            $output->writeln('');
            $output->writeln('<error>You must provide a bundle name!</error>');
            $output->writeln('');
            $output->writeln('  Bundles availables :');
            /** @var BundleInterface $bundle */
            foreach ($this->getContainer()->get('kernel')->getBundles() as $bundle) {
                $bundleMetadata = new BundleMetadata($bundle, $configuration);

                if (!$bundleMetadata->isExtendable()) {
                    continue;
                }

                $output->writeln(sprintf('     - %s', $bundle->getName()));
            }

            $output->writeln('');
        } else {
            foreach ($bundleNames as $bundleName) {
                $processed = $this->generate($bundleName, $configuration, $output);

                if (!$processed) {
                    throw new \RuntimeException(sprintf(
                        '<error>The bundle \'%s\' does not exist or not defined in the kernel file!</error>',
                        $bundleName
                    ));
                }
            }
        }

        $output->writeln('done!');
    }

    /**
     * Generates a bundle entities from a bundle name.
     *
     * @param string          $bundleName
     * @param array           $configuration
     * @param OutputInterface $output
     *
     * @return bool
     */
    protected function generate(string $bundleName, array $configuration, OutputInterface $output): bool
    {
        $processed = false;

        /** @var BundleInterface $bundle */
        foreach ($this->getContainer()->get('kernel')->getBundles() as $bundle) {
            if ($bundle->getName() != $bundleName) {
                continue;
            }

            $processed = true;
            $bundleMetadata = new BundleMetadata($bundle, $configuration);

            // generate the bundle file
            if (!$bundleMetadata->isExtendable()) {
                $output->writeln(sprintf('Ignoring bundle : "<comment>%s</comment>"', $bundleMetadata->getClass()));

                continue;
            }

            // generate the bundle file
            if (!$bundleMetadata->isValid()) {
                $output->writeln(sprintf(
                    '%s : <comment>wrong folder structure</comment>',
                    $bundleMetadata->getClass()
                ));

                continue;
            }

            $output->writeln(sprintf('Processing bundle : "<info>%s</info>"', $bundleMetadata->getName()));

            $this->getContainer()->get('sonata.easy_extends.generator.bundle')
                ->generate($output, $bundleMetadata);

            $output->writeln(sprintf('Processing Doctrine ORM : "<info>%s</info>"', $bundleMetadata->getName()));
            $this->getContainer()->get('sonata.easy_extends.generator.orm')
                ->generate($output, $bundleMetadata);

            $output->writeln(sprintf('Processing Doctrine ODM : "<info>%s</info>"', $bundleMetadata->getName()));
            $this->getContainer()->get('sonata.easy_extends.generator.odm')
                ->generate($output, $bundleMetadata);

            $output->writeln(sprintf('Processing Doctrine PHPCR : "<info>%s</info>"', $bundleMetadata->getName()));
            $this->getContainer()->get('sonata.easy_extends.generator.phpcr')
                ->generate($output, $bundleMetadata);

            $output->writeln(sprintf('Processing Serializer config : "<info>%s</info>"', $bundleMetadata->getName()));
            $this->getContainer()->get('sonata.easy_extends.generator.serializer')
                ->generate($output, $bundleMetadata);

            $output->writeln('');
        }

        return $processed;
    }
}<|MERGE_RESOLUTION|>--- conflicted
+++ resolved
@@ -83,18 +83,13 @@
             $namespace = 'Application\:vendor';
         }
 
-<<<<<<< HEAD
-        $configuration = array(
+        $configuration = [
             'application_dir' => sprintf(
                 '%s%s%s',
                 $dest,
                 DIRECTORY_SEPARATOR,
                 str_replace('\\', DIRECTORY_SEPARATOR, $namespace)
             ),
-=======
-        $configuration = [
-            'application_dir' => sprintf('%s%s%s', $dest, DIRECTORY_SEPARATOR, str_replace('\\', DIRECTORY_SEPARATOR, $namespace)),
->>>>>>> f2aab75e
             'namespace' => $namespace,
         ];
 
