{
    "name": "sonata-project/easy-extends-bundle",
    "type": "symfony-bundle",
    "description": "Symfony SonataEasyExtendsBundle",
    "keywords": [
        "sonata",
        "easy extends"
    ],
    "homepage": "https://sonata-project.org/bundles/easy-extends",
    "license": "MIT",
    "authors": [
        {
            "name": "Thomas Rabaix",
            "email": "thomas.rabaix@sonata-project.org",
            "homepage": "https://sonata-project.org"
        },
        {
            "name": "Sonata Community",
            "homepage": "https://github.com/sonata-project/SonataEasyExtendsBundle/contributors"
        }
    ],
    "require": {
<<<<<<< HEAD
        "php": "^7.1",
        "symfony/framework-bundle": "^2.8 || ^3.2 || ^4.0",
=======
        "php": "^5.6 || ^7.0",
>>>>>>> 49d22f1c
        "symfony/console": "^2.8 || ^3.2 || ^4.0",
        "symfony/finder": "^2.8 || ^3.2 || ^4.0",
        "symfony/framework-bundle": "^2.8 || ^3.2 || ^4.0"
    },
    "require-dev": {
        "doctrine/orm": "^2.2",
        "symfony/phpunit-bridge": "^3.3 || ^4.0"
    },
    "extra": {
        "branch-alias": {
            "dev-master": "3.x-dev"
        }
    },
    "autoload": {
        "psr-4": {
            "Sonata\\EasyExtendsBundle\\": "src/"
        }
    },
    "autoload-dev": {
        "psr-4": {
            "Sonata\\EasyExtendsBundle\\Tests\\": "tests/"
        }
    }
}<|MERGE_RESOLUTION|>--- conflicted
+++ resolved
@@ -20,12 +20,7 @@
         }
     ],
     "require": {
-<<<<<<< HEAD
         "php": "^7.1",
-        "symfony/framework-bundle": "^2.8 || ^3.2 || ^4.0",
-=======
-        "php": "^5.6 || ^7.0",
->>>>>>> 49d22f1c
         "symfony/console": "^2.8 || ^3.2 || ^4.0",
         "symfony/finder": "^2.8 || ^3.2 || ^4.0",
         "symfony/framework-bundle": "^2.8 || ^3.2 || ^4.0"
