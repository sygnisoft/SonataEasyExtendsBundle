--- conflicted
+++ resolved
@@ -158,11 +158,7 @@
         $this->overrides[$class][$type] = $options;
     }
 
-<<<<<<< HEAD
     public function loadClassMetadata(LoadClassMetadataEventArgs $eventArgs): void
-=======
-    public function loadClassMetadata(LoadClassMetadataEventArgs $eventArgs)
->>>>>>> fb6c60d3
     {
         $metadata = $eventArgs->getClassMetadata();
 
