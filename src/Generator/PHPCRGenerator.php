--- conflicted
+++ resolved
@@ -46,15 +46,7 @@
         $this->generateDocumentRepositoryFiles($output, $bundleMetadata);
     }
 
-<<<<<<< HEAD
-    /**
-     * @param OutputInterface $output
-     * @param BundleMetadata  $bundleMetadata
-     */
     public function generateMappingDocumentFiles(OutputInterface $output, BundleMetadata $bundleMetadata): void
-=======
-    public function generateMappingDocumentFiles(OutputInterface $output, BundleMetadata $bundleMetadata)
->>>>>>> 10afe435
     {
         $output->writeln(' - Copy Document files');
 
@@ -90,15 +82,7 @@
         }
     }
 
-<<<<<<< HEAD
-    /**
-     * @param OutputInterface $output
-     * @param BundleMetadata  $bundleMetadata
-     */
     public function generateDocumentFiles(OutputInterface $output, BundleMetadata $bundleMetadata): void
-=======
-    public function generateDocumentFiles(OutputInterface $output, BundleMetadata $bundleMetadata)
->>>>>>> 10afe435
     {
         $output->writeln(' - Generating Document files');
 
@@ -151,15 +135,7 @@
         }
     }
 
-<<<<<<< HEAD
-    /**
-     * @param OutputInterface $output
-     * @param BundleMetadata  $bundleMetadata
-     */
     public function generateDocumentRepositoryFiles(OutputInterface $output, BundleMetadata $bundleMetadata): void
-=======
-    public function generateDocumentRepositoryFiles(OutputInterface $output, BundleMetadata $bundleMetadata)
->>>>>>> 10afe435
     {
         $output->writeln(' - Generating Document repository files');
 
@@ -199,17 +175,11 @@
         }
     }
 
-    /**
-     * @return string
-     */
     public function getDocumentTemplate(): string
     {
         return $this->DocumentTemplate;
     }
 
-    /**
-     * @return string
-     */
     public function getDocumentRepositoryTemplate(): string
     {
         return $this->DocumentRepositoryTemplate;
