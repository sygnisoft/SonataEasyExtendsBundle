<?php

declare(strict_types=1);

/*
 * This file is part of the Sonata Project package.
 *
 * (c) Thomas Rabaix <thomas.rabaix@sonata-project.org>
 *
 * For the full copyright and license information, please view the LICENSE
 * file that was distributed with this source code.
 */

namespace Sonata\EasyExtendsBundle\Generator;

use Sonata\EasyExtendsBundle\Bundle\BundleMetadata;
use Symfony\Component\Console\Output\OutputInterface;

interface GeneratorInterface
{
<<<<<<< HEAD
    /**
     * @param OutputInterface $output
     * @param BundleMetadata  $bundleMetadata
     */
    public function generate(OutputInterface $output, BundleMetadata $bundleMetadata): void;
=======
    public function generate(OutputInterface $output, BundleMetadata $bundleMetadata);
>>>>>>> 10afe435
}<|MERGE_RESOLUTION|>--- conflicted
+++ resolved
@@ -18,13 +18,5 @@
 
 interface GeneratorInterface
 {
-<<<<<<< HEAD
-    /**
-     * @param OutputInterface $output
-     * @param BundleMetadata  $bundleMetadata
-     */
     public function generate(OutputInterface $output, BundleMetadata $bundleMetadata): void;
-=======
-    public function generate(OutputInterface $output, BundleMetadata $bundleMetadata);
->>>>>>> 10afe435
 }