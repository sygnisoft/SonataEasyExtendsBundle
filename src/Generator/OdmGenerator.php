<?php

declare(strict_types=1);

/*
 * This file is part of the Sonata Project package.
 *
 * (c) Thomas Rabaix <thomas.rabaix@sonata-project.org>
 *
 * For the full copyright and license information, please view the LICENSE
 * file that was distributed with this source code.
 */

namespace Sonata\EasyExtendsBundle\Generator;

use Sonata\EasyExtendsBundle\Bundle\BundleMetadata;
use Symfony\Component\Console\Output\OutputInterface;

class OdmGenerator implements GeneratorInterface
{
    /**
     * @var string
     */
    protected $documentTemplate;

    /**
     * @var string
     */
    protected $documentRepositoryTemplate;

    public function __construct()
    {
        $this->documentTemplate = (string) file_get_contents(__DIR__.'/../Resources/skeleton/odm/document.mustache');
        $this->documentRepositoryTemplate = (string) file_get_contents(__DIR__.'/../Resources/skeleton/odm/repository.mustache');
    }

    /**
     * {@inheritdoc}
     */
    public function generate(OutputInterface $output, BundleMetadata $bundleMetadata): void
    {
        $this->generateMappingDocumentFiles($output, $bundleMetadata);
        $this->generateDocumentFiles($output, $bundleMetadata);
        $this->generateDocumentRepositoryFiles($output, $bundleMetadata);
    }

    /**
     * @return string
     */
    public function getDocumentTemplate(): string
    {
        return $this->documentTemplate;
    }

    /**
     * @return string
     */
    public function getDocumentRepositoryTemplate(): string
    {
        return $this->documentRepositoryTemplate;
    }

<<<<<<< HEAD
    /**
     * @param OutputInterface $output
     * @param BundleMetadata  $bundleMetadata
     *
     * @return string
     */
    protected function generateMappingDocumentFiles(OutputInterface $output, BundleMetadata $bundleMetadata): string
=======
    protected function generateMappingDocumentFiles(OutputInterface $output, BundleMetadata $bundleMetadata)
>>>>>>> 10afe435
    {
        $output->writeln(' - Copy document files');

        $files = $bundleMetadata->getOdmMetadata()->getDocumentMappingFiles();

        foreach ($files as $file) {
            // copy mapping definition
            $fileName = substr($file->getFileName(), 0, strrpos($file->getFileName(), '.'));

            $dest_file = sprintf(
                '%s/%s',
                $bundleMetadata->getOdmMetadata()->getExtendedMappingDocumentDirectory(),
                $fileName
            );
            $src_file = sprintf(
                '%s/%s.skeleton',
                $bundleMetadata->getOdmMetadata()->getMappingDocumentDirectory(),
                $fileName
            );

            if (is_file($dest_file)) {
                $output->writeln(sprintf('   ~ <info>%s</info>', $fileName));
            } else {
                $output->writeln(sprintf('   + <info>%s</info>', $fileName));

                $mappingEntityTemplate = file_get_contents($src_file);

                $string = Mustache::replace($mappingEntityTemplate, [
                    'namespace' => $bundleMetadata->getExtendedNamespace(),
                ]);

                file_put_contents($dest_file, $string);
            }
        }
    }

<<<<<<< HEAD
    /**
     * @param OutputInterface $output
     * @param BundleMetadata  $bundleMetadata
     *
     * @return string
     */
    protected function generateDocumentFiles(OutputInterface $output, BundleMetadata $bundleMetadata): string
=======
    protected function generateDocumentFiles(OutputInterface $output, BundleMetadata $bundleMetadata)
>>>>>>> 10afe435
    {
        $output->writeln(' - Generating document files');

        $names = $bundleMetadata->getOdmMetadata()->getDocumentNames();

        foreach ($names as $name) {
            $extendedName = $name;

            $dest_file = sprintf('%s/%s.php', $bundleMetadata->getOdmMetadata()->getExtendedDocumentDirectory(), $name);
            $src_file = sprintf('%s/%s.php', $bundleMetadata->getOdmMetadata()->getDocumentDirectory(), $extendedName);

            if (!is_file($src_file)) {
                $extendedName = 'Base'.$name;
                $src_file = sprintf('%s/%s.php', $bundleMetadata->getOdmMetadata()->getDocumentDirectory(), $extendedName);

                if (!is_file($src_file)) {
                    $output->writeln(sprintf('   ! <info>%s</info>', $extendedName));

                    continue;
                }
            }

            if (is_file($dest_file)) {
                $output->writeln(sprintf('   ~ <info>%s</info>', $name));
            } else {
                $output->writeln(sprintf('   + <info>%s</info>', $name));

                $string = Mustache::replace($this->getDocumentTemplate(), [
                    'extended_namespace' => $bundleMetadata->getExtendedNamespace(),
                    'name' => $name !== $extendedName ? $extendedName : $name,
                    'class' => $name,
                    'extended_name' => $name === $extendedName ? 'Base'.$name : $extendedName,
                    'namespace' => $bundleMetadata->getNamespace(),
                ]);

                file_put_contents($dest_file, $string);
            }
        }
    }

<<<<<<< HEAD
    /**
     * @param OutputInterface $output
     * @param BundleMetadata  $bundleMetadata
     *
     * @return string
     */
    protected function generateDocumentRepositoryFiles(OutputInterface $output, BundleMetadata $bundleMetadata): string
=======
    protected function generateDocumentRepositoryFiles(OutputInterface $output, BundleMetadata $bundleMetadata)
>>>>>>> 10afe435
    {
        $output->writeln(' - Generating document repository files');

        $names = $bundleMetadata->getOdmMetadata()->getDocumentNames();

        foreach ($names as $name) {
            $dest_file = sprintf(
                '%s/%sRepository.php',
                $bundleMetadata->getOdmMetadata()->getExtendedDocumentDirectory(),
                $name
            );
            $src_file = sprintf(
                '%s/Base%sRepository.php',
                $bundleMetadata->getOdmMetadata()->getDocumentDirectory(),
                $name
            );

            if (!is_file($src_file)) {
                $output->writeln(sprintf('   ! <info>%sRepository</info>', $name));

                continue;
            }

            if (is_file($dest_file)) {
                $output->writeln(sprintf('   ~ <info>%sRepository</info>', $name));
            } else {
                $output->writeln(sprintf('   + <info>%sRepository</info>', $name));

                $string = Mustache::replace($this->getDocumentRepositoryTemplate(), [
                    'extended_namespace' => $bundleMetadata->getExtendedNamespace(),
                    'name' => $name,
                    'namespace' => $bundleMetadata->getNamespace(),
                ]);

                file_put_contents($dest_file, $string);
            }
        }
    }
}<|MERGE_RESOLUTION|>--- conflicted
+++ resolved
@@ -44,33 +44,17 @@
         $this->generateDocumentRepositoryFiles($output, $bundleMetadata);
     }
 
-    /**
-     * @return string
-     */
     public function getDocumentTemplate(): string
     {
         return $this->documentTemplate;
     }
 
-    /**
-     * @return string
-     */
     public function getDocumentRepositoryTemplate(): string
     {
         return $this->documentRepositoryTemplate;
     }
 
-<<<<<<< HEAD
-    /**
-     * @param OutputInterface $output
-     * @param BundleMetadata  $bundleMetadata
-     *
-     * @return string
-     */
     protected function generateMappingDocumentFiles(OutputInterface $output, BundleMetadata $bundleMetadata): string
-=======
-    protected function generateMappingDocumentFiles(OutputInterface $output, BundleMetadata $bundleMetadata)
->>>>>>> 10afe435
     {
         $output->writeln(' - Copy document files');
 
@@ -107,17 +91,7 @@
         }
     }
 
-<<<<<<< HEAD
-    /**
-     * @param OutputInterface $output
-     * @param BundleMetadata  $bundleMetadata
-     *
-     * @return string
-     */
     protected function generateDocumentFiles(OutputInterface $output, BundleMetadata $bundleMetadata): string
-=======
-    protected function generateDocumentFiles(OutputInterface $output, BundleMetadata $bundleMetadata)
->>>>>>> 10afe435
     {
         $output->writeln(' - Generating document files');
 
@@ -158,17 +132,7 @@
         }
     }
 
-<<<<<<< HEAD
-    /**
-     * @param OutputInterface $output
-     * @param BundleMetadata  $bundleMetadata
-     *
-     * @return string
-     */
     protected function generateDocumentRepositoryFiles(OutputInterface $output, BundleMetadata $bundleMetadata): string
-=======
-    protected function generateDocumentRepositoryFiles(OutputInterface $output, BundleMetadata $bundleMetadata)
->>>>>>> 10afe435
     {
         $output->writeln(' - Generating document repository files');
 
