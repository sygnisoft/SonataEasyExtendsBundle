<?php

declare(strict_types=1);

/*
 * This file is part of the Sonata Project package.
 *
 * (c) Thomas Rabaix <thomas.rabaix@sonata-project.org>
 *
 * For the full copyright and license information, please view the LICENSE
 * file that was distributed with this source code.
 */

namespace Sonata\EasyExtendsBundle\Generator;

use Sonata\EasyExtendsBundle\Bundle\BundleMetadata;
use Symfony\Component\Console\Output\OutputInterface;

class OrmGenerator implements GeneratorInterface
{
    /**
     * @var string
     */
    protected $entityTemplate;

    /**
     * @var string
     */
    protected $entityRepositoryTemplate;

    public function __construct()
    {
        $this->entityTemplate = (string) file_get_contents(__DIR__.'/../Resources/skeleton/orm/entity.mustache');
        $this->entityRepositoryTemplate = (string) file_get_contents(__DIR__.'/../Resources/skeleton/orm/repository.mustache');
    }

    /**
     * {@inheritdoc}
     */
    public function generate(OutputInterface $output, BundleMetadata $bundleMetadata): void
    {
        $this->generateMappingEntityFiles($output, $bundleMetadata);
        $this->generateEntityFiles($output, $bundleMetadata);
        $this->generateEntityRepositoryFiles($output, $bundleMetadata);
    }

<<<<<<< HEAD
    /**
     * @param OutputInterface $output
     * @param BundleMetadata  $bundleMetadata
     */
    public function generateMappingEntityFiles(OutputInterface $output, BundleMetadata $bundleMetadata): void
=======
    public function generateMappingEntityFiles(OutputInterface $output, BundleMetadata $bundleMetadata)
>>>>>>> 10afe435
    {
        $output->writeln(' - Copy entity files');

        $files = $bundleMetadata->getOrmMetadata()->getEntityMappingFiles();
        foreach ($files as $file) {
            // copy mapping definition
            $fileName = substr($file->getFileName(), 0, strrpos($file->getFileName(), '.'));

            $dest_file = sprintf('%s/%s', $bundleMetadata->getOrmMetadata()->getExtendedMappingEntityDirectory(), $fileName);
            $src_file = sprintf('%s/%s', $bundleMetadata->getOrmMetadata()->getMappingEntityDirectory(), $file->getFileName());

            if (is_file($dest_file)) {
                $output->writeln(sprintf('   ~ <info>%s</info>', $fileName));
            } else {
                $output->writeln(sprintf('   + <info>%s</info>', $fileName));

                $mappingEntityTemplate = file_get_contents($src_file);

                $string = Mustache::replace($mappingEntityTemplate, [
                    'namespace' => $bundleMetadata->getExtendedNamespace(),
                ]);

                file_put_contents($dest_file, $string);
            }
        }
    }

<<<<<<< HEAD
    /**
     * @param OutputInterface $output
     * @param BundleMetadata  $bundleMetadata
     */
    public function generateEntityFiles(OutputInterface $output, BundleMetadata $bundleMetadata): void
=======
    public function generateEntityFiles(OutputInterface $output, BundleMetadata $bundleMetadata)
>>>>>>> 10afe435
    {
        $output->writeln(' - Generating entity files');

        $names = $bundleMetadata->getOrmMetadata()->getEntityNames();

        foreach ($names as $name) {
            $extendedName = $name;

            $dest_file = sprintf('%s/%s.php', $bundleMetadata->getOrmMetadata()->getExtendedEntityDirectory(), $name);
            $src_file = sprintf('%s/%s.php', $bundleMetadata->getOrmMetadata()->getEntityDirectory(), $extendedName);

            if (!is_file($src_file)) {
                $extendedName = 'Base'.$name;
                $src_file = sprintf('%s/%s.php', $bundleMetadata->getOrmMetadata()->getEntityDirectory(), $extendedName);

                if (!is_file($src_file)) {
                    $output->writeln(sprintf('   ! <info>%s</info>', $extendedName));

                    continue;
                }
            }

            if (is_file($dest_file)) {
                $output->writeln(sprintf('   ~ <info>%s</info>', $name));
            } else {
                $output->writeln(sprintf('   + <info>%s</info>', $name));

                $string = Mustache::replace($this->getEntityTemplate(), [
                    'extended_namespace' => $bundleMetadata->getExtendedNamespace(),
                    'name' => $name !== $extendedName ? $extendedName : $name,
                    'class' => $name,
                    'extended_name' => $name === $extendedName ? 'Base'.$name : $extendedName,
                    'namespace' => $bundleMetadata->getNamespace(),
                ]);

                file_put_contents($dest_file, $string);
            }
        }
    }

<<<<<<< HEAD
    /**
     * @param OutputInterface $output
     * @param BundleMetadata  $bundleMetadata
     */
    public function generateEntityRepositoryFiles(OutputInterface $output, BundleMetadata $bundleMetadata): void
=======
    public function generateEntityRepositoryFiles(OutputInterface $output, BundleMetadata $bundleMetadata)
>>>>>>> 10afe435
    {
        $output->writeln(' - Generating entity repository files');

        $names = $bundleMetadata->getOrmMetadata()->getEntityNames();

        foreach ($names as $name) {
            $dest_file = sprintf('%s/%sRepository.php', $bundleMetadata->getOrmMetadata()->getExtendedEntityDirectory(), $name);
            $src_file = sprintf('%s/Base%sRepository.php', $bundleMetadata->getOrmMetadata()->getEntityDirectory(), $name);

            if (!is_file($src_file)) {
                $output->writeln(sprintf('   ! <info>%sRepository</info>', $name));

                continue;
            }

            if (is_file($dest_file)) {
                $output->writeln(sprintf('   ~ <info>%sRepository</info>', $name));
            } else {
                $output->writeln(sprintf('   + <info>%sRepository</info>', $name));

                $string = Mustache::replace($this->getEntityRepositoryTemplate(), [
                    'extended_namespace' => $bundleMetadata->getExtendedNamespace(),
                    'name' => $name,
                    'namespace' => $bundleMetadata->getNamespace(),
                ]);

                file_put_contents($dest_file, $string);
            }
        }
    }

    /**
     * @return string
     */
    public function getEntityTemplate(): string
    {
        return $this->entityTemplate;
    }

    /**
     * @return string
     */
    public function getEntityRepositoryTemplate(): string
    {
        return $this->entityRepositoryTemplate;
    }
}<|MERGE_RESOLUTION|>--- conflicted
+++ resolved
@@ -44,15 +44,7 @@
         $this->generateEntityRepositoryFiles($output, $bundleMetadata);
     }
 
-<<<<<<< HEAD
-    /**
-     * @param OutputInterface $output
-     * @param BundleMetadata  $bundleMetadata
-     */
     public function generateMappingEntityFiles(OutputInterface $output, BundleMetadata $bundleMetadata): void
-=======
-    public function generateMappingEntityFiles(OutputInterface $output, BundleMetadata $bundleMetadata)
->>>>>>> 10afe435
     {
         $output->writeln(' - Copy entity files');
 
@@ -80,15 +72,7 @@
         }
     }
 
-<<<<<<< HEAD
-    /**
-     * @param OutputInterface $output
-     * @param BundleMetadata  $bundleMetadata
-     */
     public function generateEntityFiles(OutputInterface $output, BundleMetadata $bundleMetadata): void
-=======
-    public function generateEntityFiles(OutputInterface $output, BundleMetadata $bundleMetadata)
->>>>>>> 10afe435
     {
         $output->writeln(' - Generating entity files');
 
@@ -129,15 +113,7 @@
         }
     }
 
-<<<<<<< HEAD
-    /**
-     * @param OutputInterface $output
-     * @param BundleMetadata  $bundleMetadata
-     */
     public function generateEntityRepositoryFiles(OutputInterface $output, BundleMetadata $bundleMetadata): void
-=======
-    public function generateEntityRepositoryFiles(OutputInterface $output, BundleMetadata $bundleMetadata)
->>>>>>> 10afe435
     {
         $output->writeln(' - Generating entity repository files');
 
@@ -169,17 +145,11 @@
         }
     }
 
-    /**
-     * @return string
-     */
     public function getEntityTemplate(): string
     {
         return $this->entityTemplate;
     }
 
-    /**
-     * @return string
-     */
     public function getEntityRepositoryTemplate(): string
     {
         return $this->entityRepositoryTemplate;
