<?php

declare(strict_types=1);

/*
 * This file is part of the Sonata Project package.
 *
 * (c) Thomas Rabaix <thomas.rabaix@sonata-project.org>
 *
 * For the full copyright and license information, please view the LICENSE
 * file that was distributed with this source code.
 */

namespace Sonata\EasyExtendsBundle\Generator;

use Sonata\EasyExtendsBundle\Bundle\BundleMetadata;
use Symfony\Component\Console\Output\OutputInterface;

class BundleGenerator implements GeneratorInterface
{
    /**
     * @var string
     */
    protected $bundleTemplate;

    public function __construct()
    {
        $this->bundleTemplate = file_get_contents(__DIR__.'/../Resources/skeleton/bundle/bundle.mustache');
    }

    /**
     * {@inheritdoc}
     */
    public function generate(OutputInterface $output, BundleMetadata $bundleMetadata): void
    {
        $this->generateBundleDirectory($output, $bundleMetadata);
        $this->generateBundleFile($output, $bundleMetadata);
    }

    /**
     * @param OutputInterface $output
     * @param BundleMetadata  $bundleMetadata
     */
    protected function generateBundleDirectory(OutputInterface $output, BundleMetadata $bundleMetadata): void
    {
        $directories = [
            '',
            'Resources/config/serializer',
            'Resources/config/doctrine',
            'Resources/config/routing',
            'Resources/views',
            'Command',
            'DependencyInjection',
            'Entity',
            'Document',
            'PHPCR',
            'Controller',
        ];

        foreach ($directories as $directory) {
            $dir = sprintf('%s/%s', $bundleMetadata->getExtendedDirectory(), $directory);
            if (!is_dir($dir)) {
                $output->writeln(sprintf('  > generating bundle directory <comment>%s</comment>', $dir));
                mkdir($dir, 0755, true);
            }
        }
    }

    /**
     * @param OutputInterface $output
     * @param BundleMetadata  $bundleMetadata
     */
    protected function generateBundleFile(OutputInterface $output, BundleMetadata $bundleMetadata): void
    {
<<<<<<< HEAD
        $application = explode('\\', $bundleMetadata->getExtendedNamespace())[0];
        $file = sprintf(
            '%s/%s%s.php',
            $bundleMetadata->getExtendedDirectory(),
            $application,
            $bundleMetadata->getName()
        );
=======
        $application = $bundleMetadata->getApplication();
        $file = sprintf('%s/%s%s.php', $bundleMetadata->getExtendedDirectory(), $application, $bundleMetadata->getName());
>>>>>>> 49d22f1c

        if (is_file($file)) {
            return;
        }

        $output->writeln(sprintf('  > generating bundle file <comment>%s</comment>', $file));

        $string = Mustache::replace($this->getBundleTemplate(), [
            'application' => $application,
            'bundle' => $bundleMetadata->getName(),
            'namespace' => $bundleMetadata->getExtendedNamespace(),
        ]);

        file_put_contents($file, $string);
    }

    /**
     * @return string
     */
    protected function getBundleTemplate(): string
    {
        return $this->bundleTemplate;
    }
}<|MERGE_RESOLUTION|>--- conflicted
+++ resolved
@@ -72,18 +72,13 @@
      */
     protected function generateBundleFile(OutputInterface $output, BundleMetadata $bundleMetadata): void
     {
-<<<<<<< HEAD
-        $application = explode('\\', $bundleMetadata->getExtendedNamespace())[0];
+        $application = $bundleMetadata->getApplication();
         $file = sprintf(
             '%s/%s%s.php',
             $bundleMetadata->getExtendedDirectory(),
             $application,
             $bundleMetadata->getName()
         );
-=======
-        $application = $bundleMetadata->getApplication();
-        $file = sprintf('%s/%s%s.php', $bundleMetadata->getExtendedDirectory(), $application, $bundleMetadata->getName());
->>>>>>> 49d22f1c
 
         if (is_file($file)) {
             return;
