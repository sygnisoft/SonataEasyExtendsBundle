--- conflicted
+++ resolved
@@ -87,16 +87,12 @@
         }
 
         $configuration = [
-<<<<<<< HEAD
             'application_dir' => sprintf(
                 '%s%s%s',
                 $dest,
-                DIRECTORY_SEPARATOR,
-                str_replace('\\', DIRECTORY_SEPARATOR, $namespace)
+                \DIRECTORY_SEPARATOR,
+                str_replace('\\', \DIRECTORY_SEPARATOR, $namespace)
             ),
-=======
-            'application_dir' => sprintf('%s%s%s', $dest, \DIRECTORY_SEPARATOR, str_replace('\\', \DIRECTORY_SEPARATOR, $namespace)),
->>>>>>> 107da2b1
             'namespace' => $namespace,
             'namespace_prefix' => '',
         ];
