--- conflicted
+++ resolved
@@ -77,17 +77,10 @@
         $namespace = $input->getOption('namespace');
         if ($namespace) {
             if (!preg_match('/^(?:(?:[[:alnum:]]+|:vendor)\\\\?)+$/', $namespace)) {
-<<<<<<< HEAD
-                throw new \InvalidArgumentException(
-                    'The provided namespace \'%s\' is not a valid namespace!',
-                    $namespace
-                );
-=======
                 throw new \InvalidArgumentException(sprintf(
                     'The provided namespace "%s" is not a valid namespace!',
                     $namespace
                 ));
->>>>>>> fb6c60d3
             }
         } else {
             $namespace = 'Application\:vendor';
